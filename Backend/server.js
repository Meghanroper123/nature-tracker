const express = require('express');
const cors = require('cors');
const { initializeApp } = require('firebase/app');
<<<<<<< HEAD
const { getFirestore, collection, addDoc, getDocs, doc, getDoc, query, orderBy } = require('firebase/firestore');
const multer = require('multer');
const { Storage } = require('@google-cloud/storage');
const path = require('path');
=======
const { getFirestore, collection, addDoc, getDocs, doc, getDoc, query, orderBy, where } = require('firebase/firestore');
>>>>>>> 978afdcd

const app = express();
const PORT = process.env.PORT || 3000;

// CORS configuration for mobile app
app.use(cors({
  origin: '*',  // Allow all origins for development
  methods: ['GET', 'POST', 'PUT', 'DELETE'],
  allowedHeaders: ['Content-Type', 'Authorization'],
}));

// Middleware
app.use(express.json());
app.use(express.urlencoded({ extended: true }));

// Firebase configuration
const firebaseConfig = {
  apiKey: "AIzaSyAyhAOng--I11BkYTlkh20CcPy-a71z2YE",
  authDomain: "nature-tracker-e4957.firebaseapp.com",
  projectId: "nature-tracker-e4957",
  storageBucket: "nature-tracker-e4957.firebasestorage.app",
  messagingSenderId: "107809172984",
  appId: "1:107809172984:web:4d69d2ca2571104f181dc5",
  measurementId: "G-09RQ03B2L2"
};

// Initialize Firebase
const firebaseApp = initializeApp(firebaseConfig);
const db = getFirestore(firebaseApp);

// Multer setup for file uploads
const upload = multer({ storage: multer.memoryStorage() });

// Google Cloud Storage setup
const storage = new Storage({
  projectId: process.env.GCLOUD_PROJECT_ID,
  keyFilename: process.env.GCLOUD_KEY_FILE // Path to your service account key
});
const bucket = storage.bucket('nature-tracker-e4957.firebasestorage.app');

// API Routes
app.get('/api/sightings', async (req, res) => {
  try {
    const { userId } = req.query;
    const sightingsRef = collection(db, 'sightings');
    
    let q;
    if (userId) {
      // Query for specific user's sightings
      q = query(sightingsRef, 
        where('userId', '==', userId),
        orderBy('createdAt', 'desc')
      );
    } else {
      // Query for all sightings
      q = query(sightingsRef, orderBy('createdAt', 'desc'));
    }
    
    const querySnapshot = await getDocs(q);
    const sightings = [];
    querySnapshot.forEach((doc) => {
      sightings.push({ id: doc.id, ...doc.data() });
    });
    
    res.json(sightings);
  } catch (error) {
    res.status(500).json({ message: 'Error fetching sightings', error: error.message });
  }
});

app.post('/api/incidents', upload.single('image'), async (req, res) => {
  console.log('Received POST /api/incidents');
  console.log('Body:', req.body);
  console.log('File:', req.file);
  try {
<<<<<<< HEAD
    const { type, title, description, lat, lng, userId } = req.body;
    let imageUrl = null;

    // Upload image to Firebase Storage if present
    if (req.file) {
      const blob = bucket.file(`incidents/${Date.now()}_${req.file.originalname}`);
      const blobStream = blob.createWriteStream({ resumable: false });
      blobStream.end(req.file.buffer);
      await new Promise((resolve, reject) => {
        blobStream.on('finish', resolve);
        blobStream.on('error', reject);
      });
      imageUrl = `https://storage.googleapis.com/${bucket.name}/${blob.name}`;
    }

    const incidentData = {
      title,
      description: description || '',
      type,
      location: { lat: parseFloat(lat), lng: parseFloat(lng) },
      imageUrl,
      userId: userId || null,
      timestamp: new Date().toISOString(),
=======
    const { type, title, description, image, location, userId } = req.body;
    
    if (!userId) {
      return res.status(400).json({ message: 'User ID is required' });
    }
    
    const sightingData = {
      type,
      title,
      description,
      image,
      location: {
        latitude: location.latitude,
        longitude: location.longitude
      },
      userId,
      createdAt: new Date().toISOString()
>>>>>>> 978afdcd
    };

    const docRef = await addDoc(collection(db, 'incidents'), incidentData);
    res.status(201).json({ id: docRef.id, ...incidentData });
  } catch (error) {
    console.error('Error creating incident:', error); // FULL error object
    res.status(400).json({ message: 'Error creating incident', error: error.message });
  }
});

app.get('/api/sightings/:id', async (req, res) => {
  try {
    const docRef = doc(db, 'sightings', req.params.id);
    const docSnap = await getDoc(docRef);
    
    if (!docSnap.exists()) {
      return res.status(404).json({ message: 'Sighting not found' });
    }
    
    res.json({ id: docSnap.id, ...docSnap.data() });
  } catch (error) {
    res.status(500).json({ message: 'Error fetching sighting', error: error.message });
  }
});

// GET /api/incidents - return all incidents
app.get('/api/incidents', async (req, res) => {
  try {
    const incidentsRef = collection(db, 'incidents');
    const q = query(incidentsRef, orderBy('timestamp', 'desc'));
    const querySnapshot = await getDocs(q);
    const incidents = [];
    querySnapshot.forEach((doc) => {
      const data = doc.data();
      incidents.push({
        id: doc.id,
        type: data.type,
        title: data.title,
        description: data.description,
        location: data.location,
        imageUrl: data.imageUrl,
        userId: data.userId,
        timestamp: data.timestamp,
      });
    });
    res.json(incidents);
  } catch (error) {
    res.status(500).json({ message: 'Error fetching incidents', error: error.message });
  }
});

// Start server
app.listen(PORT, () => {
  console.log(`Server running on port ${PORT}`);
}); <|MERGE_RESOLUTION|>--- conflicted
+++ resolved
@@ -1,14 +1,10 @@
 const express = require('express');
 const cors = require('cors');
 const { initializeApp } = require('firebase/app');
-<<<<<<< HEAD
 const { getFirestore, collection, addDoc, getDocs, doc, getDoc, query, orderBy } = require('firebase/firestore');
 const multer = require('multer');
 const { Storage } = require('@google-cloud/storage');
 const path = require('path');
-=======
-const { getFirestore, collection, addDoc, getDocs, doc, getDoc, query, orderBy, where } = require('firebase/firestore');
->>>>>>> 978afdcd
 
 const app = express();
 const PORT = process.env.PORT || 3000;
@@ -84,7 +80,7 @@
   console.log('Body:', req.body);
   console.log('File:', req.file);
   try {
-<<<<<<< HEAD
+
     const { type, title, description, lat, lng, userId } = req.body;
     let imageUrl = null;
 
@@ -108,25 +104,7 @@
       imageUrl,
       userId: userId || null,
       timestamp: new Date().toISOString(),
-=======
-    const { type, title, description, image, location, userId } = req.body;
-    
-    if (!userId) {
-      return res.status(400).json({ message: 'User ID is required' });
-    }
-    
-    const sightingData = {
-      type,
-      title,
-      description,
-      image,
-      location: {
-        latitude: location.latitude,
-        longitude: location.longitude
-      },
-      userId,
-      createdAt: new Date().toISOString()
->>>>>>> 978afdcd
+
     };
 
     const docRef = await addDoc(collection(db, 'incidents'), incidentData);

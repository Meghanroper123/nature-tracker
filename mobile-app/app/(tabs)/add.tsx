import React, { useState, useEffect } from 'react';
import { StyleSheet, ScrollView, TouchableOpacity, View, Image, TextInput, Platform, Alert, Modal, FlatList } from 'react-native';
import { useRouter } from 'expo-router';
import { Ionicons } from '@expo/vector-icons';
import * as ImagePicker from 'expo-image-picker';
import * as Location from 'expo-location';
import MapView, { Marker } from 'react-native-maps';

import { ThemedText } from '@/components/ThemedText';
import { ThemedView } from '@/components/ThemedView';
import { useColorScheme } from '@/hooks/useColorScheme';
import { useAuth } from '@/contexts/AuthContext';
import { collection, addDoc, serverTimestamp } from 'firebase/firestore';
import { db } from '@/services/firebase';

type EventType = 'OCEAN' | 'WILDLIFE' | 'BOTANICAL' | 'ASTRONOMY';

interface FormData {
  type: EventType | '';
  title: string;
  description: string;
  image: string | null;
  location: {
    latitude: number;
    longitude: number;
  } | null;
}

interface FormErrors {
  type?: string;
  title?: string;
  description?: string;
  image?: string;
  location?: string;
}

const typeOptions = [
  { label: 'Ocean', value: 'OCEAN', icon: 'water' },
  { label: 'Wildlife', value: 'WILDLIFE', icon: 'paw' },
  { label: 'Botanical', value: 'BOTANICAL', icon: 'leaf' },
  { label: 'Astronomy', value: 'ASTRONOMY', icon: 'moon' },
];

const styles = StyleSheet.create({
  container: {
    flex: 1,
  },
  scrollContainer: {
    flex: 1,
  },
  form: {
    padding: 16,
  },
  formGroup: {
    marginBottom: 20,
    borderRadius: 16,
    padding: 16,
    ...Platform.select({
      ios: {
        shadowColor: '#000',
        shadowOffset: { width: 0, height: 2 },
        shadowOpacity: 0.1,
        shadowRadius: 4,
      },
      android: {
        elevation: 3,
      },
    }),
  },
  label: {
    fontSize: 16,
    fontWeight: '600',
    marginBottom: 8,
  },
  input: {
    borderWidth: 1,
    borderRadius: 12,
    padding: 12,
    fontSize: 16,
  },
  textArea: {
    height: 120,
    textAlignVertical: 'top',
  },
  errorInput: {
    borderColor: '#E53E3E',
  },
  errorText: {
    color: '#E53E3E',
    fontSize: 14,
    marginTop: 4,
  },
  mapContainer: {
    height: 200,
    borderRadius: 12,
    overflow: 'hidden',
    marginTop: 8,
  },
  map: {
    flex: 1,
  },
  imageButton: {
    height: 200,
    borderRadius: 12,
    borderWidth: 1,
    borderStyle: 'dashed',
    justifyContent: 'center',
    alignItems: 'center',
  },
  imagePreview: {
    width: '100%',
    height: '100%',
    borderRadius: 12,
  },
  imagePlaceholder: {
    alignItems: 'center',
    justifyContent: 'center',
  },
  submitButton: {
    borderRadius: 12,
    padding: 16,
    alignItems: 'center',
    marginTop: 24,
  },
  submitButtonText: {
    color: '#FFFFFF',
    fontSize: 16,
    fontWeight: '600',
  },
  error: {
    color: '#E53E3E',
    textAlign: 'center',
    marginTop: 16,
  },
  modalOverlay: {
    flex: 1,
    backgroundColor: 'rgba(0, 0, 0, 0.5)',
    justifyContent: 'center',
    alignItems: 'center',
  },
  modalContent: {
    width: '80%',
    borderRadius: 16,
    padding: 20,
  },
  modalTitle: {
    fontSize: 18,
    fontWeight: '600',
    marginBottom: 16,
    textAlign: 'center',
  },
  typeList: {
    maxHeight: 300,
  },
  typeItem: {
    flexDirection: 'row',
    alignItems: 'center',
    padding: 12,
    borderRadius: 12,
    marginBottom: 8,
  },
  typeIcon: {
    marginRight: 12,
  },
  typeLabel: {
    fontSize: 16,
  },
  typeSelector: {
    flexDirection: 'row',
    alignItems: 'center',
    justifyContent: 'space-between',
    padding: 12,
    borderRadius: 8,
    borderWidth: 1,
  },
  typeSelectorContent: {
    flexDirection: 'row',
    alignItems: 'center',
  },
  typeSelectorText: {
    marginLeft: 8,
  },
});

export default function AddSightingScreen() {
  const router = useRouter();
  const colorScheme = useColorScheme();
  const isDark = colorScheme === 'dark';
  const { user } = useAuth();

  const [formData, setFormData] = useState<FormData>({
    type: '',
    title: '',
    description: '',
    image: null,
    location: null,
  });

  const [loading, setLoading] = useState(false);
  const [error, setError] = useState<string | null>(null);
  const [isTypeModalVisible, setIsTypeModalVisible] = useState(false);
  const [formErrors, setFormErrors] = useState<FormErrors>({});
  const [editingLocation, setEditingLocation] = useState(false);
  const [pinLocation, setPinLocation] = useState<{ latitude: number; longitude: number } | null>(null);
  const [mapRegion, setMapRegion] = useState({ latitude: 34.0195, longitude: -118.4912, latitudeDelta: 0.01, longitudeDelta: 0.01 });
  const originalLocation = formData.location;
  const SANTA_MONICA = { latitude: 34.0195, longitude: -118.4912, latitudeDelta: 0.01, longitudeDelta: 0.01 };
  const [locationError, setLocationError] = useState<string | null>(null);

  useEffect(() => {
    (async () => {
      try {
        const { status } = await Location.requestForegroundPermissionsAsync();
        if (status === 'granted') {
          const loc = await Location.getCurrentPositionAsync({});
          const userLoc = {
            latitude: loc.coords.latitude,
            longitude: loc.coords.longitude,
            latitudeDelta: 0.01,
            longitudeDelta: 0.01,
          };
          setPinLocation({ latitude: userLoc.latitude, longitude: userLoc.longitude });
          setMapRegion(userLoc);
          setFormData(prev => ({ ...prev, location: { latitude: userLoc.latitude, longitude: userLoc.longitude } }));
        } else {
          setPinLocation({ latitude: SANTA_MONICA.latitude, longitude: SANTA_MONICA.longitude });
          setMapRegion(SANTA_MONICA);
          setFormData(prev => ({ ...prev, location: { latitude: SANTA_MONICA.latitude, longitude: SANTA_MONICA.longitude } }));
          setLocationError('Location permission denied. Using Santa Monica, CA as default.');
        }
      } catch (e) {
        setPinLocation({ latitude: SANTA_MONICA.latitude, longitude: SANTA_MONICA.longitude });
        setMapRegion(SANTA_MONICA);
        setFormData(prev => ({ ...prev, location: { latitude: SANTA_MONICA.latitude, longitude: SANTA_MONICA.longitude } }));
        setLocationError('Could not get location. Using Santa Monica, CA as default.');
      }
    })();
  }, []);

  const validateForm = () => {
    const errors: FormErrors = {};
    if (!formData.type) errors.type = 'Please select a type';
    if (!formData.title.trim()) errors.title = 'Please enter a title';
    if (!formData.image) errors.image = 'Please add a photo';
    if (!formData.location) errors.location = 'Please enable location access';
    
    setFormErrors(errors);
    return Object.keys(errors).length === 0;
  };

  const pickImage = async () => {
    const { status } = await ImagePicker.requestMediaLibraryPermissionsAsync();
    if (status !== 'granted') {
      Alert.alert('Permission Required', 'Please grant camera roll permissions to add photos');
      return;
    }

    try {
      const result = await ImagePicker.launchImageLibraryAsync({
        mediaTypes: ImagePicker.MediaTypeOptions.Images,
        allowsEditing: true,
        aspect: [4, 3],
        quality: 1,
      });

      if (!result.canceled && result.assets) {
        setFormData(prev => ({
          ...prev,
          image: result.assets[0].uri,
        }));
        setFormErrors(prev => ({ ...prev, image: undefined }));
      }
    } catch (err) {
      setError('Failed to pick image. Please try again.');
    }
  };

  const handleSubmit = async () => {
<<<<<<< HEAD
    if (!validateForm()) {
      setError('Please fill out all required fields and upload a photo.');
      return;
    }
=======
    if (!validateForm() || !user) return;
    
>>>>>>> 978afdcd
    setLoading(true);
    setError(null);

    try {
<<<<<<< HEAD
      const form = new FormData();
      form.append('title', formData.title);
      form.append('description', formData.description || '');
      form.append('type', formData.type);
      form.append('lat', String(formData.location?.latitude));
      form.append('lng', String(formData.location?.longitude));
      // If you have userId, add it here: form.append('userId', userId);
      if (formData.image) {
        const uriParts = formData.image.split('.');
        const fileType = uriParts[uriParts.length - 1];
        form.append('image', {
          uri: formData.image,
          name: `photo.${fileType}`,
          type: `image/${fileType}`,
        } as any);
      }

      const response = await fetch('http://192.168.50.2:3000/api/incidents', {
        method: 'POST',
        body: form,
      });

      if (!response.ok) {
        const errorData = await response.json();
        setError(errorData.message || 'Failed to save incident. Please check your input and try again.');
        setLoading(false);
        return;
      }

      const savedIncident = await response.json();
      console.log('Incident saved:', savedIncident);
      router.back();
    } catch (err) {
      setError(err instanceof Error ? err.message : 'Failed to save incident. Please try again.');
=======
      // Create a new sighting document in Firestore
      const sightingRef = await addDoc(collection(db, 'sightings'), {
        userId: user.uid,
        type: formData.type,
        title: formData.title,
        description: formData.description,
        imageUrl: formData.image,
        location: formData.location,
        timestamp: serverTimestamp(),
      });

      console.log('Sighting saved with ID:', sightingRef.id);
      
      // Navigate back to map on success
      router.back();
    } catch (err) {
      console.error('Error saving sighting:', err);
      setError('Failed to save sighting. Please try again.');
>>>>>>> 978afdcd
    } finally {
      setLoading(false);
    }
  };

  const renderTypeItem = ({ item }: { item: { label: string; value: string; icon: string } }) => (
    <TouchableOpacity
      style={[
        styles.typeItem,
        { 
          backgroundColor: isDark ? '#333' : '#fff',
          borderColor: formData.type === item.value ? (isDark ? '#48BB78' : '#2F855A') : 'transparent',
        }
      ]}
      onPress={() => {
        setFormData(prev => ({ ...prev, type: item.value as EventType }));
        setFormErrors(prev => ({ ...prev, type: undefined }));
        setIsTypeModalVisible(false);
      }}
    >
      <Ionicons 
        name={item.icon as any} 
        size={24} 
        color={isDark ? '#FFFFFF' : '#000000'} 
        style={styles.typeIcon}
      />
      <ThemedText style={styles.typeLabel}>{item.label}</ThemedText>
    </TouchableOpacity>
  );

  const handleSaveLocation = () => {
    setFormData(prev => ({ ...prev, location: { latitude: mapRegion.latitude, longitude: mapRegion.longitude } }));
    setEditingLocation(false);
  };

  const handleResetLocation = () => {
    if (pinLocation) {
      setMapRegion({ ...pinLocation, latitudeDelta: 0.01, longitudeDelta: 0.01 });
    }
  };

  // Keep pinLocation in sync with formData.location
  useEffect(() => {
    if (formData.location && formData.location.latitude && formData.location.longitude) {
      setPinLocation({ latitude: formData.location.latitude, longitude: formData.location.longitude });
    }
  }, [formData.location]);

  return (
    <ThemedView style={styles.container}>
      <ScrollView style={styles.scrollContainer}>
        <ThemedView style={styles.form}>
          <View style={[
            styles.formGroup,
            { backgroundColor: isDark ? '#333333' : '#FFFFFF' }
          ]}>
            <ThemedText style={[
              styles.label,
              { color: isDark ? '#FFFFFF' : '#000000' }
            ]}>Photo</ThemedText>
            <TouchableOpacity 
              style={[
                styles.imageButton,
                { 
                  backgroundColor: isDark ? '#444444' : '#F9FAFB',
                  borderColor: isDark ? '#444444' : '#E5E7EB'
                },
                formErrors.image && styles.errorInput
              ]} 
              onPress={pickImage}
            >
              {formData.image ? (
                <Image source={{ uri: formData.image }} style={styles.imagePreview} />
              ) : (
                <View style={styles.imagePlaceholder}>
                  <Ionicons 
                    name="camera" 
                    size={24} 
                    color={isDark ? '#FFFFFF' : '#000000'} 
                  />
                  <ThemedText>Add Photo</ThemedText>
                </View>
              )}
            </TouchableOpacity>
            {formErrors.image && (
              <ThemedText style={styles.errorText}>{formErrors.image}</ThemedText>
            )}
          </View>

          <View style={[
            styles.formGroup,
            { backgroundColor: isDark ? '#333333' : '#FFFFFF' }
          ]}>
            <ThemedText style={[
              styles.label,
              { color: isDark ? '#FFFFFF' : '#000000' }
            ]}>Title</ThemedText>
            <TextInput
              style={[
                styles.input,
                { 
                  backgroundColor: isDark ? '#444444' : '#F9FAFB',
                  borderColor: isDark ? '#444444' : '#E5E7EB',
                  color: isDark ? '#FFFFFF' : '#000000'
                },
                formErrors.title && styles.errorInput
              ]}
              placeholder="What did you see?"
              placeholderTextColor={isDark ? '#888888' : '#666666'}
              value={formData.title}
              onChangeText={(text) => {
                setFormData(prev => ({ ...prev, title: text }));
                setFormErrors(prev => ({ ...prev, title: undefined }));
              }}
            />
            {formErrors.title && (
              <ThemedText style={styles.errorText}>{formErrors.title}</ThemedText>
            )}
          </View>

          <View style={[
            styles.formGroup,
            { backgroundColor: isDark ? '#333333' : '#FFFFFF' }
          ]}>
            <ThemedText style={[
              styles.label,
              { color: isDark ? '#FFFFFF' : '#000000' }
            ]}>Type</ThemedText>
            <TouchableOpacity
              style={[
                styles.typeSelector,
                { 
                  backgroundColor: isDark ? '#444444' : '#F9FAFB',
                  borderColor: isDark ? '#444444' : '#E5E7EB'
                }
              ]}
              onPress={() => setIsTypeModalVisible(true)}
            >
              <View style={styles.typeSelectorContent}>
                {formData.type ? (
                  <>
                    <Ionicons 
                      name={typeOptions.find(opt => opt.value === formData.type)?.icon as any} 
                      size={20} 
                      color={isDark ? '#FFFFFF' : '#000000'} 
                    />
                    <ThemedText style={styles.typeSelectorText}>
                      {typeOptions.find(opt => opt.value === formData.type)?.label}
                    </ThemedText>
                  </>
                ) : (
                  <ThemedText style={styles.typeSelectorText}>Select a type</ThemedText>
                )}
              </View>
              <Ionicons
                name="chevron-down"
                size={20}
                color={isDark ? '#FFFFFF' : '#000000'}
              />
            </TouchableOpacity>
            {formErrors.type && (
              <ThemedText style={styles.errorText}>{formErrors.type}</ThemedText>
            )}
          </View>

          <View style={[
            styles.formGroup,
            { backgroundColor: isDark ? '#333333' : '#FFFFFF' }
          ]}>
            <ThemedText style={[
              styles.label,
              { color: isDark ? '#FFFFFF' : '#000000' }
            ]}>Description</ThemedText>
            <TextInput
              style={[
                styles.input,
                styles.textArea,
                { 
                  backgroundColor: isDark ? '#444444' : '#F9FAFB',
                  borderColor: isDark ? '#444444' : '#E5E7EB',
                  color: isDark ? '#FFFFFF' : '#000000'
                },
                formErrors.description && styles.errorInput
              ]}
              placeholder="Describe what you observed..."
              placeholderTextColor={isDark ? '#888888' : '#666666'}
              multiline
              numberOfLines={4}
              value={formData.description}
              onChangeText={(text) => {
                setFormData(prev => ({ ...prev, description: text }));
                setFormErrors(prev => ({ ...prev, description: undefined }));
              }}
            />
            {formErrors.description && (
              <ThemedText style={styles.errorText}>{formErrors.description}</ThemedText>
            )}
          </View>

          <View style={[styles.formGroup, { backgroundColor: isDark ? '#333333' : '#FFFFFF' }]}> 
            <ThemedText style={[styles.label, { color: isDark ? '#FFFFFF' : '#000000' }]}>Location</ThemedText>
            {locationError && (
              <ThemedText style={{ color: '#E53E3E', marginBottom: 8 }}>{locationError}</ThemedText>
            )}
            <View style={styles.mapContainer}>
              {mapRegion && pinLocation ? (
                <MapView
                  style={styles.map}
                  region={mapRegion}
                  scrollEnabled={editingLocation}
                  zoomEnabled={editingLocation}
                  pitchEnabled={false}
                  rotateEnabled={false}
                  onRegionChangeComplete={editingLocation ? setMapRegion : undefined}
                >
                  {/* Only show marker when not editing and pinLocation is set */}
                  {!editingLocation && pinLocation && (
                    <Marker coordinate={pinLocation} />
                  )}
                </MapView>
              ) : (
                <View style={{ position: 'absolute', left: 0, top: 0, right: 0, bottom: 0, alignItems: 'center', justifyContent: 'center' }}>
                  <ThemedText>Loading map...</ThemedText>
                </View>
              )}
              {/* Only show overlay pin when editing */}
              {editingLocation && mapRegion && (
                <View pointerEvents="none" style={{ position: 'absolute', left: '50%', top: '50%', marginLeft: -24, marginTop: -48 }}>
                  <Ionicons name="location" size={48} color={isDark ? '#48BB78' : '#2F855A'} />
                </View>
              )}
            </View>
            {!editingLocation && (
              <TouchableOpacity
                style={{ marginTop: 12, alignSelf: 'flex-end', backgroundColor: isDark ? '#2F855A' : '#48BB78', padding: 10, borderRadius: 8 }}
                onPress={() => setEditingLocation(true)}
              >
                <ThemedText style={{ color: '#fff', fontWeight: '600' }}>Change Location</ThemedText>
              </TouchableOpacity>
            )}
            {editingLocation && (
              <View style={{ flexDirection: 'row', justifyContent: 'flex-end', marginTop: 12 }}>
                <TouchableOpacity
                  style={{ marginRight: 10, backgroundColor: '#E53E3E', padding: 10, borderRadius: 8 }}
                  onPress={handleResetLocation}
                >
                  <ThemedText style={{ color: '#fff', fontWeight: '600' }}>Reset</ThemedText>
                </TouchableOpacity>
                <TouchableOpacity
                  style={{ backgroundColor: isDark ? '#2F855A' : '#48BB78', padding: 10, borderRadius: 8 }}
                  onPress={handleSaveLocation}
                >
                  <ThemedText style={{ color: '#fff', fontWeight: '600' }}>Save</ThemedText>
                </TouchableOpacity>
              </View>
            )}
          </View>

          {error && (
            <ThemedText style={styles.error}>{error}</ThemedText>
          )}

          <TouchableOpacity
            style={[
              styles.submitButton,
              { 
                backgroundColor: isDark ? '#2F855A' : '#48BB78',
                opacity: loading ? 0.7 : 1
              }
            ]}
            onPress={handleSubmit}
            disabled={loading}
          >
            <ThemedText style={styles.submitButtonText}>
              {loading ? 'Saving...' : 'Save Sighting'}
            </ThemedText>
          </TouchableOpacity>

          <Modal
            visible={isTypeModalVisible}
            transparent={true}
            animationType="slide"
            onRequestClose={() => setIsTypeModalVisible(false)}
          >
            <TouchableOpacity
              style={styles.modalOverlay}
              activeOpacity={1}
              onPress={() => setIsTypeModalVisible(false)}
            >
              <View 
                style={[
                  styles.modalContent,
                  { backgroundColor: isDark ? '#333' : '#fff' }
                ]}
              >
                <ThemedText style={styles.modalTitle}>Select Type</ThemedText>
                <FlatList
                  data={typeOptions}
                  renderItem={renderTypeItem}
                  keyExtractor={(item) => item.value}
                  style={styles.typeList}
                />
              </View>
            </TouchableOpacity>
          </Modal>
        </ThemedView>
      </ScrollView>
    </ThemedView>
  );
} <|MERGE_RESOLUTION|>--- conflicted
+++ resolved
@@ -276,20 +276,17 @@
   };
 
   const handleSubmit = async () => {
-<<<<<<< HEAD
+
     if (!validateForm()) {
       setError('Please fill out all required fields and upload a photo.');
       return;
     }
-=======
-    if (!validateForm() || !user) return;
-    
->>>>>>> 978afdcd
+
     setLoading(true);
     setError(null);
 
     try {
-<<<<<<< HEAD
+
       const form = new FormData();
       form.append('title', formData.title);
       form.append('description', formData.description || '');
@@ -324,26 +321,7 @@
       router.back();
     } catch (err) {
       setError(err instanceof Error ? err.message : 'Failed to save incident. Please try again.');
-=======
-      // Create a new sighting document in Firestore
-      const sightingRef = await addDoc(collection(db, 'sightings'), {
-        userId: user.uid,
-        type: formData.type,
-        title: formData.title,
-        description: formData.description,
-        imageUrl: formData.image,
-        location: formData.location,
-        timestamp: serverTimestamp(),
-      });
-
-      console.log('Sighting saved with ID:', sightingRef.id);
-      
-      // Navigate back to map on success
-      router.back();
-    } catch (err) {
-      console.error('Error saving sighting:', err);
-      setError('Failed to save sighting. Please try again.');
->>>>>>> 978afdcd
+
     } finally {
       setLoading(false);
     }
